--- conflicted
+++ resolved
@@ -418,25 +418,6 @@
 .env.prod
 config.local.json
 
-<<<<<<< HEAD
-=======
-# Docker
-# Dockerfile*
-# docker-compose*.yml
-# .dockerignore
-
-# Development tools
-Makefile
-LICENSE
-.pre-commit-config.yaml
-.github/
-
-# Infrastructure configs (handled separately)
-infrastructure/
-k8s/
-helm/
-
->>>>>>> 4c5531d9
 # Temporary files
 *.tmp
 *.temp
